--- conflicted
+++ resolved
@@ -3785,12 +3785,9 @@
 # TODO: #23 Implement CSV export functionality for advisory board members and their responses.
 # TODO: #24 Add email notification functionality for scheduled reminders.
 # TODO: #25 Implement role-based access control for advisory board management (or a mechanism for accessing files shared with advisory board members securely such as signed URLs, tokens, etc.).
-<<<<<<< HEAD
-=======
 # TODO: #26 Add ability to edit advisory board member details after creation.
 # TODO: #40 Add ability to resend invitations to advisory board members.
 # TODO: #39 Add ability to bulk import advisory board members via CSV upload.
->>>>>>> 6fbbda7b
 
 @login_required
 def advisory_board_list(request, project_id):
